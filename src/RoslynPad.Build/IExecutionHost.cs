﻿using System;
using System.Collections.Generic;
using System.Collections.Immutable;
using System.Threading.Tasks;
using Microsoft.CodeAnalysis;
using Microsoft.CodeAnalysis.Diagnostics;
using RoslynPad.NuGet;
using RoslynPad.Runtime;

namespace RoslynPad.Build
{
    internal interface IExecutionHost
    {
        ExecutionPlatform Platform { get; set; }
        string Name { get; set; }
        string? DotNetExecutable { get; set; }
        ImmutableArray<MetadataReference> MetadataReferences { get; }
        ImmutableArray<AnalyzerFileReference> Analyzers { get; }

        event Action<IList<CompilationErrorResultObject>>? CompilationErrors;
        event Action<string>? Disassembled;
        event Action<ResultObject>? Dumped;
        event Action<ExceptionResultObject>? Error;
        event Action? ReadInput;
        event Action? RestoreStarted;
        event Action<RestoreResult>? RestoreCompleted;
<<<<<<< HEAD
        event Action<RestoreResultObject>? RestoreMessage;
=======
        event Action<ProgressResultObject>? ProgressChanged;
>>>>>>> b5050e57

        void UpdateLibraries(IList<LibraryRef> libraries);

        Task SendInputAsync(string input);
        Task ExecuteAsync(string code, bool disassemble, OptimizationLevel? optimizationLevel);
        Task TerminateAsync();
    }

    internal class RestoreResult
    {
        public static RestoreResult SuccessResult { get; } = new RestoreResult(success: true, errors: null);

        public static RestoreResult FromErrors(string[] errors) => new RestoreResult(success: false, errors);

        private RestoreResult(bool success, string[]? errors)
        {
            Success = success;
            Errors = errors ?? Array.Empty<string>();
        }

        public bool Success { get; }
        public string[] Errors { get; }
    }
}<|MERGE_RESOLUTION|>--- conflicted
+++ resolved
@@ -24,11 +24,8 @@
         event Action? ReadInput;
         event Action? RestoreStarted;
         event Action<RestoreResult>? RestoreCompleted;
-<<<<<<< HEAD
         event Action<RestoreResultObject>? RestoreMessage;
-=======
         event Action<ProgressResultObject>? ProgressChanged;
->>>>>>> b5050e57
 
         void UpdateLibraries(IList<LibraryRef> libraries);
 

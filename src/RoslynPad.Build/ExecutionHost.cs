--- conflicted
+++ resolved
@@ -119,11 +119,8 @@
         public event Action? ReadInput;
         public event Action? RestoreStarted;
         public event Action<RestoreResult>? RestoreCompleted;
-<<<<<<< HEAD
         public event Action<RestoreResultObject>? RestoreMessage;
-=======
         public event Action<ProgressResultObject>? ProgressChanged;
->>>>>>> b5050e57
 
         public void Dispose()
         {
